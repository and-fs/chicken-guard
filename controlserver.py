--- conflicted
+++ resolved
@@ -214,21 +214,8 @@
                 # Richtung um die Zeit des Türprüfintervalls (weil in diesem auch die
                 # Lichtschaltzeiten # geprüft werden)
                 if not self.light_switch_on_time is None:
-<<<<<<< HEAD
                     light_ivl_start = self.light_switch_on_time - datetime.timedelta(seconds = DOORCHECK_INTERVAL)
                     light_ivl_end = self.light_switch_off_time + datetime.timedelta(seconds = DOORCHECK_INTERVAL)
-=======
-
-                    light_ivl_start = (
-                        self.light_switch_on_time -
-                        datetime.timedelta(seconds = DOORCHECK_INTERVAL)
-                    )
-
-                    light_ivl_end = (
-                        self.light_switch_on_time +
-                        datetime.timedelta(seconds = DOORCHECK_INTERVAL)
-                    )
->>>>>>> da013b1e
 
                     if (dtnow >= light_ivl_start) and (dtnow <= light_ivl_end):
                         # hier sind wir genau in der Lichtschaltzeit, also lassen wir hier
